--- conflicted
+++ resolved
@@ -259,12 +259,8 @@
         Note: the code in _run_command assumes that the qid is a byte sequence
         that does not contain any spaces, which can happen with md5.digest.
         """
-<<<<<<< HEAD
-        return hashlib.md5(dumps((method, args, kwargs))).hexdigest().encode('ascii')
-=======
         args = dumps((method, args, kwargs))
         return hashlib.md5(args).hexdigest().encode('ascii'), args
->>>>>>> e1aa6a5b
         # This might be faster, but would get confused if distinct args had the same repr.
         # return hashlib.md5(('%s %s %s'%(method, args, kwargs)).encode('utf-8')).digest()
 
